--- conflicted
+++ resolved
@@ -219,18 +219,16 @@
 translate between them. But taking this approach definitely makes things easier
 for our use cases.
 
-<<<<<<< HEAD
-An example flow
----
-
-To conclude this post, here's an example of using funflow to compile and run a
-small C program. This demonstrates a number of funflow's features:
+## An example flow
+
+To conclude this post, here's an example of using Funflow to compile and run a
+small C program. This demonstrates a number of Funflow's features:
 
 - Interleaving of steps defined in Haskell code and steps running outside of the
   Haskell process.
 - The use of docker containers for task isolation.
 - And, of course, running this flow multiple times will re-use cached results
-  from the funflow content store.
+  from the Funflow content store.
 
 ```haskell
 
@@ -270,11 +268,7 @@
       }
 
 ```
-Conclusion
----
-=======
 ## Conclusion
->>>>>>> 5e792c4e
 
 We think Funflow is a nice addition to the space of workflow management tools,
 and we're looking forward to applying it in more cases. So far we've used it to
