--- conflicted
+++ resolved
@@ -14,12 +14,8 @@
           lfs: true
       - uses: actions/setup-node@v3
         with:
-<<<<<<< HEAD
           node-version: 16
-=======
-          node-version: 14
           cache: "yarn"
->>>>>>> e61cd0c5
       - uses: actions/cache@v2
         with:
           path: ~/.yarn
