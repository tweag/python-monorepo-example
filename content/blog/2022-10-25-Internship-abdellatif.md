--- conflicted
+++ resolved
@@ -11,11 +11,8 @@
 [^1]: https://journals.aps.org/prl/abstract/10.1103/PhysRevLett.94.018105
 [^2]: https://pubs.acs.org/doi/10.1021/ct0502864
 
-<<<<<<< HEAD
-During my internship at Tweag, I got the opportunity to work on [Chainsail](https://chainsail.io) (see the [announcement blog post](https://www.tweag.io/blog/2022-08-09-chainsail-announcement/)), a web service that helps to sample from multimodal probability distributions.
-=======
+
 During my internship at Tweag, I got the opportunity to work on [Chainsail](https://chainsail.io/) (see the [announcement blog post](https://www.tweag.io/blog/2022-08-09-chainsail-announcement/)), a web service that helps to sample from multimodal probability distributions.
->>>>>>> 23fda8b2
 A common approach to sampling well-behaved distributions involves [Markov chain Monte Carlo (MCMC) methods](https://www.tweag.io/blog/2019-10-25-mcmc-intro1) derived from the
 basic Metropolis-Hastings algorithm; building a Markov chain that has the desired distribution as its stationary distribution.
 The major benefit of Metropolis-Hastings over more "direct" sampling methods is that it doesn't require the target distribution to be normalized.
