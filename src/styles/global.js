/* eslint camelcase: 0 */

import { css } from "@emotion/core"

import frise_biotech from "../images/frise_biotech.svg"
import frise_blog_home from "../images/frise_blog_home.svg"
import frise_blog_post from "../images/frise_blog_post.svg"
import frise_home from "../images/frise_home.svg"
import frise_joinus from "../images/home_joinus_frise.svg"
import frise_opensource from "../images/frise_opensource.svg"
import frise_services from "../images/frise_services.svg"
import frise_use_cases from "../images/frise_use_cases.svg"

export const globalStyles = t => {
  return css`
    img::selection {
      background-color: rgba(255, 255, 255, 0) !important;
    }
    img::-moz-selection {
      background-color: rgba(255, 255, 255, 0) !important;
    }
    tbody tr:nth-child(odd) {
      background-color: ${t.colors.grey};
    }
    table {
      margin-bottom: 2em;
      border-collapse: collapse;
    }
    th {
      font-weight: bold;
    }
    th,
    td {
      padding: 5px 15px 5px 15px;
      min-width: 120px;
      max-width: 240px;
    }
    tr,
    td,
    th {
      vertical-align: middle;
    }
    svg {
      width: 100%;
      height: 100%;
      padding: 0;
      margin: 0;
    }
    samp {
      white-space: pre-wrap;
      word-wrap: break-word;
      text-align: justify;
    }
    .clearfix:after {
      content: "";
      display: block;
      clear: both;
    }
    .ellipsis {
      white-space: nowrap; /* 1 */
      text-overflow: ellipsis; /* 2 */
      overflow: hidden;
    }
    html {
      box-sizing: border-box;
    }
    *,
    *:before,
    *:after {
      box-sizing: inherit;
    }
    * {
      max-height: 1000000px;
    }
    /* Body fade-in
	 ========================================================================== */

    @-webkit-keyframes fadeIn {
      from {
        opacity: 0;
      }
      to {
        opacity: 1;
      }
    }
    @-moz-keyframes fadeIn {
      from {
        opacity: 0;
      }
      to {
        opacity: 1;
      }
    }
    @keyframes fadeIn {
      from {
        opacity: 0;
      }
      to {
        opacity: 1;
      }
    }
    .contact .line_sep {
      padding: 0;
      margin: 20px 60px 40px;
    }
    .contact_addr .description {
      text-align: left;
    }
    .contact_addr .container {
      margin-left: 0;
      padding-left: 120px;
    }
    .contact_addr .col-area .description {
      margin: 0;
    }
    .contact_addr .col-area .info-col {
      width: auto;
      padding-right: 80px;
    }
    .contact_addr.section-wrap {
      padding: 20px 0 60px 0;
    }
    .contact_addr h3 {
      font-size: ${t.fontSizes[8]};
    }
    .contact_field label,
    .contact_addr label {
      font-weight: bold;
    }
    .contact_field.section-area {
      padding: 60px 0 0 0;
    }
    .contact_addr .hello {
      font-size: ${t.fontSizes[5]};
      line-height: 1.5;
      padding-bottom: 50px;
      color: black;
    }
    .contact_addr .hello a {
      color: black;
    }
    .contact_field input,
    .contact_field textarea {
      display: block;
      margin: 20px 0;
      border: 0;
      background: transparent;
      color: white;
      padding: 20px 0 40px 0 !important;
      font-size: ${t.fontSizes[6]};
      font-weight: normal;
      width: 100%;
    }
    .contact_field .text-area {
      font-size: ${t.fontSizes[3]};
      line-height: 35px;
    }
    .contact_field .btn {
      font-size: ${t.fontSizes[3]};
      background: ${t.colors.yellow};
    }
    .contact_field textarea::placeholder {
      color: white;
    }
    .contact_field textarea {
      min-height: 300px;
    }
    .contact_field input::placeholder {
      color: white;
      text-indent: 0;
    }
    .contact_field {
      padding: 60px 0 0 0;
    }
    .fade-in {
      opacity: 0; /* make things invisible upon start */
      -webkit-animation: fadeIn ease-in 1; /* call our keyframe named fadeIn, use animattion ease-in and repeat it only 1 time */
      -moz-animation: fadeIn ease-in 1;
      animation: fadeIn ease-in 1;
      -webkit-animation-fill-mode: forwards; /* this makes sure that after animation is done we remain at the last keyframe value (opacity: 1)*/
      -moz-animation-fill-mode: forwards;
      animation-fill-mode: forwards;
      -webkit-animation-duration: 2s;
      -moz-animation-duration: 2s;
      animation-duration: 2s;
    }
    .reverse {
      flex-direction: row-reverse;
    }
    body {
      color: black;
      background: white;
      font: 16px/1.2 "stratos", "Arial", "Helvetica", sans-serif;
      min-width: 320px;
      -webkit-font-smoothing: antialiased;
      -moz-osx-font-smoothing: grayscale;
    }
    img {
      max-width: 100%;
      height: auto;
      vertical-align: top;
    }
    .gm-style img {
      max-width: none;
    }
    h1,
    .h1,
    h2,
    .h2,
    h3,
    .h3,
    h4,
    .h4,
    h5,
    .h5,
    h6,
    .h6,
    .h {
      font-family: inherit;
      font-weight: bold;
      margin: 0 0 0.5em;
      color: inherit;
    }
    p {
      margin: 0 0 1em;
    }
    a {
      text-decoration: none;
    }
    body.menu-active .menu a:after {
      top: 45px;
    }
    a.lined {
      text-decoration: underline;
      color: black;
      white-space: nowrap;
    }
    .lined {
      display: inline;
      line-height: 28px;
      position: relative;
      -webkit-transition: all 0.4s ease;
      transition: all 0.4s ease;
      text-align: center;
      overflow: hidden;
      z-index: 2;
    }
    .lined:after {
      content: "";
      position: absolute;
      left: 0;
      width: 0;
      top: 0;
      bottom: 0;
      -webkit-transition: all 0.4s ease;
      transition: all 0.4s ease;
      background: black;
      z-index: -1;
    }
    .lined:hover {
      color: white;
    }
    .lined:hover:after {
      width: 100%;
    }
    form,
    fieldset {
      margin: 0;
      padding: 0;
      border-style: none;
    }
    input[type="text"],
    input[type="tel"],
    input[type="email"],
    input[type="search"],
    input[type="password"],
    textarea {
      -webkit-appearance: none;
      -webkit-border-radius: 0;
      border-radius: 0;
      box-sizing: border-box;
      padding: 0.4em 0.7em;
    }
    input[type="text"]:focus,
    input[type="tel"]:focus,
    input[type="email"]:focus,
    input[type="search"]:focus,
    input[type="password"]:focus,
    textarea:focus {
      outline: none;
    }
    select {
      -webkit-border-radius: 0;
      border-radius: 0;
    }
    textarea {
      resize: vertical;
      vertical-align: top;
    }
    button,
    input[type="button"],
    input[type="reset"],
    input[type="file"],
    input[type="submit"] {
      -webkit-appearance: none;
      -webkit-border-radius: 0;
      border-radius: 0;
      /* cursor: pointer;  */
    }
    [class^="icon-"],
    [class*=" icon-"] {
      /* use !important to prevent issues with browser extensions that change fonts */
      font-family: "stratos" !important;
      font-size: inherit;
      font-style: normal;
      font-weight: normal;
      font-variant: normal;
      text-transform: none;
      line-height: 1; /* Better Font Rendering =========== */
      -webkit-font-smoothing: antialiased;
      -moz-osx-font-smoothing: grayscale;
    }
    .icon-arrow-right:before {
      content: "→";
    }
    .icon-arrow-right1:before {
      content: "→";
    }
    .line-arrow {
      display: none;
      position: fixed;
      margin: -30px 50%;
      width: 40px;
      height: 40px;
    }
    .line-arrow.down {
      border-top: 1px solid black;
      border-right: 1px solid black;
      transform: rotate(135deg) skew(0deg);
    }
    body {
      color: black;
    }
    #wrapper {
      position: relative;
      overflow: hidden;
      width: 100%;
    }
    a {
      -webkit-transition: all 0.4s ease;
      transition: all 0.4s ease;
    }
    .container {
      position: relative;
      margin: 0 auto;
      padding: 0 15px;
      max-width: 1440px;
    }
    .vision-area2 .container,
    .vision-area3 .container,
    .vision-area5 .container,
    .vision-area8 .container,
    .vision-area6 .container,
    .vision-area7 .container {
      max-width: 100%;
      padding: 0 0 0 120px;
    }
    .sticky-wrap-header {
      height: 1px;
      -webkit-transition: all 0.8s ease-out;
      -moz-transition: all 0.8s ease-out;
      -o-transition: all 0.8s ease-out;
      -ms-transition: all 0.8s ease-out;
      transition: all 0.8s ease-out;
    }
    .menu-active .menu-opener {
      border-top: none;
    }
    .menu-active .menu-opener:before,
    .menu-active .menu-opener:after {
      -webkit-transform: rotate(45deg);
      -ms-transform: rotate(45deg);
      transform: rotate(45deg);
      top: 10px;
    }
    .menu-active .menu-opener:after {
      -webkit-transform: rotate(-45deg);
      -ms-transform: rotate(-45deg);
      transform: rotate(-45deg);
      top: 10px;
    }
    .home .nav-area {
      position: relative;
      padding-top: 0px;
    }
    .fixed-header .nav-area {
      position: relative;
      padding-top: 0px;
    }
    .section-wrap {
      position: relative;
      padding: 130px 0;
      overflow: hidden;
    }
    .fp-section .container {
      max-width: 1440px;
    }
    .section-wrap.key_indus {
      position: relative;
      padding: 130px 50px;
      overflow: hidden;
    }
    .section-wrap.biotech {
      position: relative;
      padding: 100px 0;
      overflow: hidden;
    }
    .section {
      position: relative;
    }
    .section.active .visual-holder .image-holder,
    .section.active .visual-holder .visual-caption,
    .section.active .contactus-holder .image-col,
    .section.active .contactus-holder .text-area,
    .section.active .col-area h2,
    .section.active .col-area .info-col,
    .section.active .joinus-holder .text-wrap,
    .section.active .joinus-holder .image-holder,
    .section.active .vision-holder .text-col,
    .section.active .vision-holder .image-holder,
    .section.active .partners-area h2,
    .section.active .partners-list li {
      -webkit-transform: none;
      -ms-transform: none;
      transform: none;
      opacity: 1;
      visibility: visible;
    }
    .section01,
    .s_white {
      background: white;
    }
    .section02,
    .s_yellow {
      background: ${t.colors.yellow};
    }
    .section03 {
      background: white;
    }
    .section04 {
      background: ${t.colors.purple};
      color: white;
    }
    .s_blue {
      background: ${t.colors.blue};
    }
    .section05 {
      background: white;
    }
    .section06,
    s_black {
      background: black;
    }
    .section06 .fp-tableCell {
      vertical-align: top;
    }
    .section06a,
    .s_orange {
      background: ${t.colors.orange};
    }
    .s_green {
      background: ${t.colors.green};
    }
    .s_beige {
      background: ${t.colors.beige};
    }
    .s_grey {
      background: ${t.colors.grey};
    }
    .s_red {
      background: ${t.colors.red};
    }
    .section06 .fp-scroller {
      overflow: visible !important;
    }
    @keyframes scroll {
      to {
        background-position: -500px 0px; /* size of image */
      }
    }
    @keyframes scroll_r {
      to {
        background-position: -200px 0px; /* size of image */
      }
    }
    @keyframes scroll2 {
      to {
        background-position: -400px 0px; /* size of image */
      }
    }
    .backdrop {
      animation: 10s scroll infinite linear;
      background: url(${frise_joinus});
      min-height: 500px;
    }
    .backdrop2 {
      animation: 10s scroll2 infinite linear;
      background: url(${frise_home});
      background-size: 400px 200px;
      min-height: 200px;
    }
    .backdrop3 {
      animation: 10s scroll2 infinite linear;
      background: url(${frise_services});
      background-size: 400px 200px;
      min-height: 200px;
    }
    .backdrop4 {
      animation: 10s scroll2 infinite linear;
      background: url(${frise_biotech});
      background-size: 400px 200px;
      min-height: 200px;
    }
    .backdrop5 {
      animation: 10s scroll2 infinite linear;
      background: url(${frise_opensource});
      background-size: 400px 200px;
      min-height: 200px;
    }
    .backdrop6 {
      animation: 10s scroll2 infinite linear;
      background: url(${frise_blog_post});
      background-size: 400px 200px;
      min-height: 200px;
    }
    .backdrop7 {
      animation: 10s scroll2 infinite linear;
      background: url(${frise_blog_home});
      background-size: 400px 200px;
      min-height: 200px;
    }
    .backdrop8 {
      animation: 10s scroll2 infinite linear;
      background: url(${frise_use_cases});
      background-size: 400px 200px;
      min-height: 200px;
    }
    .visual-area {
      position: relative;
    }
    .visual-holder {
      position: relative;
      display: -webkit-box;
      display: -ms-flexbox;
      display: flex;
      -ms-flex-wrap: wrap;
      flex-wrap: wrap;
      -webkit-box-align: start;
      -ms-flex-align: start;
      align-items: flex-start;
      -webkit-box-pack: justify;
      -ms-flex-pack: justify;
      justify-content: space-between;
      padding: 30px 0 0;
    }
    .visual-holder .visual-caption *::selection {
      background: rgba(0, 0, 0, 0.99); /* WebKit/Blink Browsers */
      color: white;
    }
    .visual-holder .visual-caption *::-moz-selection {
      background: rgba(0, 0, 0, 0.99); /* Gecko Browsers */
      color: white;
    }
    .visual-holder .image-holder {
      position: relative;
      width: 40%;
    }
    .visual-holder .image-holder video {
      display: block;
      width: 100%;
      height: auto;
    }
    .visual-holder .visual-caption {
      font-size: ${t.fontSizes[4]};
      line-height: 35px;
      position: relative;
      width: 40%;
    }
    .visual-holder h1 {
      margin: 0 0 15px;
    }
    h1 {
      font-size: ${t.fontSizes[8]};
      line-height: 1;
      font-weight: 700;
      text-transform: uppercase;
      margin: 0;
    }
    h2 {
      font-size: ${t.fontSizes[7]};
      line-height: 1;
      font-weight: 700;
      text-transform: uppercase;
      margin: 0;
    }
    h3 {
      font-size: ${t.fontSizes[5]};
      line-height: 1.1;
      font-weight: 700;
      margin: 0;
    }
    .btn {
      display: inline-block;
      vertical-align: top;
      font-size: clamp(24px, 24px, 16px);
      line-height: 28px;
      position: relative;
      text-decoration: none;
      -webkit-transition: all 0.4s ease;
      transition: all 0.4s ease;
      border: 1px solid black;
      border-radius: 35px;
      text-align: center;
      height: 60px;
      padding: 15px 18px;
      color: black;
      overflow: hidden;
      z-index: 2;
      margin-bottom: 30px;
    }

    .btn:before {
      display: inline-block;
      vertical-align: top;
      font-family: "icomoon" !important;
      content: "\\e900";
      margin: 1px 4px 0 0;
    }
    .btn.noarrow {
      margin: -10px 15px;
    }
    .btn.noarrow:before {
      display: inline-block;
      vertical-align: top;
      font-family: "icomoon" !important;
      content: "";
      margin: 0;
    }
    .btn:after {
      content: "";
      position: absolute;
      left: 0;
      width: 0;
      top: 0;
      bottom: 0;
      -webkit-transition: all 0.4s ease;
      transition: all 0.4s ease;
      background: black;
      z-index: -1;
    }
    .btn:hover {
      color: white;
    }
    .btn:hover:after {
      width: 100%;
    }
    .contactus-area {
      position: relative;
    }
    .contactus-holder {
      position: relative;
      display: -webkit-box;
      display: -ms-flexbox;
      display: flex;
      -ms-flex-wrap: wrap;
      flex-wrap: wrap;
      -webkit-box-align: start;
      -ms-flex-align: start;
      align-items: flex-start;
      -webkit-box-pack: justify;
      -ms-flex-pack: justify;
      justify-content: space-between;
    }
    .contactus-holder *::selection {
      background: rgba(0, 0, 0, 0.99); /* WebKit/Blink Browsers */
      color: ${t.colors.yellow};
    }
    .contactus-holder *::-moz-selection {
      background: rgba(0, 0, 0, 0.99); /* Gecko Browsers */
      color: ${t.colors.yellow};
    }
    .contactus-holder .image-col {
      position: relative;
      width: 40%;
    }
    .contactus-holder h2 {
      max-width: 400px;
      margin: 0 0 50px;
    }
    .contactus-holder .image-holder {
      position: relative;
    }
    .contactus-holder .image-holder img {
      display: block;
      width: 100%;
      height: auto;
    }
    .contactus-holder .text-area {
      position: relative;
      width: 40%;
    }
    .contactus-holder .text-list {
      font-size: ${t.fontSizes[2]};
      line-height: 26px;
      margin: 0;
      padding: 0;
      list-style: none;
      position: relative;
      margin: 0 0 70px;
    }
    .contactus-holder .text-list li {
      position: relative;
      margin: 0 0 40px;
    }
    .contactus-holder .text-list h3 {
      margin: 0 0 18px;
    }
    .contactus-holder .text-list p {
      margin: 0;
    }
    .contactus-holder .btn:hover {
      color: ${t.colors.yellow};
    }
    .col-area {
      position: relative;
    }
    .col-area *::selection {
      background: rgba(0, 0, 0, 0.99); /* WebKit/Blink Browsers */
      color: white;
    }
    .col-area *::-moz-selection {
      background: rgba(0, 0, 0, 0.99); /* Gecko Browsers */
      color: white;
    }
    .col-area h2 {
      text-align: center;
      margin: 0 0 60px;
    }
    .col-area .col-row {
      position: relative;
      display: -webkit-box;
      display: -ms-flexbox;
      display: flex;
      -ms-flex-wrap: wrap;
      flex-wrap: wrap;
      -webkit-box-align: start;
      -ms-flex-align: start;
      align-items: flex-start;
      margin: 0 -15px;
    }
    .col-area .info-col {
      position: relative;
      width: 33.333%;
      padding: 0 15px;
      margin: 0 0 30px;
    }
    .col-area .info-col2,
    .col-area .info-col1 {
      position: relative;
      width: 50%;
      padding: 0 15px;
      margin: 0 0 30px;
    }
    .col-area .info-col3 {
      position: relative;
      width: auto;
      padding: 0 15px;
      margin: 0 0 30px;
    }
    .col-area .info-col2 .description,
    .col-area .info-col1 .description {
      max-width: 400px;
      margin: auto;
    }
    .col-area .block {
      position: relative;
      text-align: center;
    }
    .col-area .image-holder {
      position: relative;
      width: 250px;
      margin: 0 auto 60px;
    }
    .col-area .image-holder img {
      display: block;
      width: 70%;
      height: auto;
      margin: auto;
    }
    .col-area .description {
      font-size: ${t.fontSizes[2]};
      line-height: 26px;
      position: relative;
    }
    .col-area .description h3 {
      margin: 0 0 18px;
    }
    .col-area .description p {
      margin: 0 0 50px;
    }
    .joinus-area {
      position: relative;
    }
    .joinus-area *::selection {
      background: rgba(255, 255, 255, 0.99); /* WebKit/Blink Browsers */
      color: ${t.colors.blue};
    }
    .joinus-area *::-moz-selection {
      background: rgba(255, 255, 255, 0.99); /* Gecko Browsers */
      color: ${t.colors.blue};
    }
    .joinus-holder {
      position: relative;
      display: -webkit-box;
      display: -ms-flexbox;
      display: flex;
      -ms-flex-wrap: wrap;
      flex-wrap: wrap;
      -webkit-box-pack: justify;
      -ms-flex-pack: justify;
      justify-content: space-between;
      margin-right: calc((100vw - 1410px) / -2);
    }
    .joinus-holder .text-wrap {
      position: relative;
      width: 40%;
    }
    .joinus-holder .title {
      font-size: ${t.fontSizes[6]};
      line-height: 50px;
      font-weight: 700;
      display: block;
      margin: 0 0 40px;
    }
    .joinus-holder .btn {
      border-color: white;
      color: white;
    }
    .joinus-holder .btn:after {
      background: white;
    }
    .joinus-holder .btn:hover {
      color: ${t.colors.blue};
    }
    .joinus-holder .image-holder {
      position: relative;
      width: 45%;
    }
    .joinus-holder .image-wrap img {
      display: block;
      width: 100%;
      height: auto;
    }
    .partners-area {
      position: relative;
    }
    .partners-area *::selection {
      background: rgba(0, 0, 0, 0.99); /* WebKit/Blink Browsers */
      color: white;
    }
    .partners-area *::-moz-selection {
      background: rgba(0, 0, 0, 0.99); /* Gecko Browsers */
      color: white;
    }
    .partners-area h2 {
      text-align: center;
      margin: 0 0 60px;
    }
    .partners-list {
      margin: 0;
      padding: 0;
      list-style: none;
      position: relative;
      display: -webkit-box;
      display: -ms-flexbox;
      display: flex;
      -ms-flex-wrap: wrap;
      flex-wrap: wrap;
      -webkit-box-align: center;
      -ms-flex-align: center;
      align-items: center;
    }
    .partners-area2 {
      padding: 100px;
    }
    .partners-list li {
      position: relative;
      width: 33.3333%;
      margin: 0 0 60px;
    }
    .partners-list .logo-wrap {
      position: relative;
      text-align: center;
    }
    .partners-list .logo-wrap img {
      display: inline-block;
      vertical-align: middle;
      position: relative;
    }
    .vision-area5 {
      background: ${t.colors.grey};
      position: relative;
      width: 100%;
    }
    .vision-area6 {
      background: ${t.colors.purple};
      position: relative;
      width: 100%;
      color: white;
    }
    .vision-area7 {
      background: ${t.colors.yellow};
      position: relative;
      width: 100%;
      color: black;
    }
    .vision-area8 {
      background: ${t.colors.green};
      position: relative;
      width: 100%;
      color: black;
    }
    .vision-area3 {
      background: ${t.colors.beige};
      position: relative;
      width: 100%;
    }
    .vision-area2 {
      background: #f67752;
      position: relative;
      padding: 0px;
      width: 100%;
    }
    .vision-area {
      background: ${t.colors.red};
      position: relative;
      padding: 60px 0 0px;
      width: 100%;
    }
    .vision-area *::selection {
      background: rgba(0, 0, 0, 0.99); /* WebKit/Blink Browsers */
      color: ${t.colors.red};
    }
    .vision-area *::-moz-selection {
      background: rgba(0, 0, 0, 0.99); /* Gecko Browsers */
      color: ${t.colors.red};
    }
    .vision-holder {
      padding: 60px 0 60px 0px;
      position: relative;
      display: -webkit-box;
      display: -ms-flexbox;
      display: flex;
      -ms-flex-wrap: wrap;
      flex-wrap: wrap;
      -webkit-box-align: center;
      -ms-flex-align: center;
      align-items: center;
      -webkit-box-pack: justify;
      -ms-flex-pack: justify;
      justify-content: space-between;
      margin-right: calc((100vw - 1410px) / -2);
    }
    .vision-holder .image-holder {
      position: relative;
      width: 45%;
    }
    .vision-holder .image-wrap {
      position: relative;
    }
    .vision-holder .image-wrap img {
      display: block;
      width: 100%;
      height: auto;
    }
    .vision-holder .text-col {
      position: relative;
      display: -webkit-box;
      display: -ms-flexbox;
      display: flex;
      -ms-flex-wrap: wrap;
      flex-wrap: wrap;
      -webkit-box-align: end;
      -ms-flex-align: end;
      align-items: flex-end;
      -webkit-box-pack: justify;
      -ms-flex-pack: justify;
      justify-content: space-between;
      width: 33%;
    }
    .vision-holder h2 {
      max-width: 400px;
      line-height: 1.3;
      padding-bottom: 20px;
    }
    .vision-holder .btn {
      color: white;
      border-color: white;
    }
    .vision-holder .btn:after {
      background: white;
    }
    .vision-area4 .vision-holder .btn,
    .vision-area5 .vision-holder .btn,
    .vision-area7 .vision-holder .btn {
      color: black;
      border-color: black;
    }
    .vision-area4 .vision-holder .btn:after,
    .vision-area5 .vision-holder .btn:after,
    .vision-area7 .vision-holder .btn:after {
      background: black;
    }
    .vision-holder .btn:hover {
      color: ${t.colors.red};
    }
    .vision-area3 .vision-holder .btn:hover {
      color: ${t.colors.beige};
    }
    .vision-area4 .vision-holder .btn:hover {
      color: white;
    }
    .vision-area5 .vision-holder .btn:hover {
      color: white;
    }
    .vision-area6 .vision-holder .btn:hover {
      color: ${t.colors.purple};
    }
    .vision-area7 .vision-holder .btn:hover {
      color: ${t.colors.yellow};
    }
    .vision-area8 .vision-holder .btn:hover {
      color: ${t.colors.green};
    }
    .about-section .image-holder img {
      width: 100%;
      height: auto;
      display: block;
    }
    .about-section .image-holder {
      position: relative;
      width: 35%;
    }
    .about-section .text-area {
      position: relative;
      padding: 0 0 0 50px;
    }
    .about-section .text-list li i {
      display: inline-block;
      vertical-align: top;
      margin: 4px 6px 0 0;
    }
    .about-section .text-list li p {
      font-size: ${t.fontSizes[3]};
      font-weight: normal;
      display: inline-block;
      vertical-align: top;
      margin: 20px 6px;
    }
    .about-section.biotech {
      background: ${t.colors.beige};
      padding: 60px 0 100px 0;
    }
    .about-section.opensource {
      background: ${t.colors.red};
      padding: 20px 0 40px 0;
      align-items: start;
      justify-content: normal;
      font-size: ${t.fontSizes[4]};
    }
    .about-section.opensource2 {
      background: ${t.colors.grey};
      padding: 20px 0 40px 0;
    }
    .about-section.opensource3 {
      background: ${t.colors.orange};
      padding: 20px 0 40px 0;
    }
    .about-section.opensource4 {
      background: white;
      padding: 40px 0 60px 0;
    }
    .about-section.opensource4 p.sample {
      font-weight: bold;
      padding: 20px 0 40px 0;
      max-width: 500px;
    }
    .about-section.learnmore {
      background-color: ${t.colors.green};
    }
    .about-section.learnmore .text-area {
      padding: 50px 220px;
      width: 60%;
    }
    .about-section.learnmore h3 {
      padding-bottom: 20px;
    }
    .about-section.learnmore .split {
      position: relative;
      display: -webkit-box;
      display: -ms-flexbox;
      display: flex;
      -ms-flex-wrap: wrap;
      flex-wrap: wrap;
      -webkit-box-align: center;
      -ms-flex-align: center;
      align-items: center;
      -webkit-box-pack: justify;
      -ms-flex-pack: justify;
      justify-content: space-between;
      margin-bottom: 60px;
      font-size: ${t.fontSizes[2]};
    }
    .about-section.learnmore .split-col1 {
      width: 40%;
    }
    .about-section.learnmore .split-col2 {
      width: 40%;
    }
    .about-section.learnmore .btn {
      margin-top: 20px;
      color: white;
      border-color: white;
      height: auto;
    }
    .about-section.learnmore .btn:hover {
      margin-top: 20px;
      color: ${t.colors.green};
      border-color: white;
    }
    .about-section.learnmore .btn:after {
      background: white;
    }
    .about-section.learnmore h3.quote {
      padding-top: 80px;
    }
    .about-section.learnmore h3.quote::after {
      content: "";
      display: block;
      width: 100px;
      height: 1px;
      border-bottom: 1px solid black;
      padding-top: 40px;
    }
    .about-section.biotech .text-list li p {
      font-size: ${t.fontSizes[4]};
      font-weight: normal;
      display: block;
      margin: 20px 6px;
      padding-left: 20px;
    }
    .about-section.biotech .icon-arrow-right1 {
      float: left;
    }
    .about-section .text-list li {
      position: relative;
      margin: 0 0 15px;
    }
    .about-section .text-list {
      position: relative;
      list-style: none;
      padding: 0;
      margin: 50px 0;
      font-size: ${t.fontSizes[5]};
      line-height: 1.1;
      font-weight: 700;
    }
    .about-section {
      position: relative;
      display: -webkit-box;
      display: -ms-flexbox;
      display: flex;
      -ms-flex-wrap: wrap;
      flex-wrap: wrap;
      -webkit-box-align: center;
      -ms-flex-align: center;
      align-items: center;
      -webkit-box-pack: justify;
      -ms-flex-pack: justify;
      justify-content: space-between;
    }
    .copyright {
      position: relative;
      display: block;
    }
    .copyright-area {
      font-size: ${t.fontSizes[0]};
      position: relative;
      display: -webkit-box;
      display: -ms-flexbox;
      display: flex;
      -ms-flex-wrap: wrap;
      flex-wrap: wrap;
      -webkit-box-align: center;
      -ms-flex-align: center;
      align-items: center;
      -webkit-box-pack: justify;
      -ms-flex-pack: justify;
      justify-content: space-between;
      margin: 50px 0px 25px;
    }
    .copyright-col1 {
      position: relative;
      width: 80%;
      margin: 0 0 22px;
    }
    .copyright-col2 {
      position: relative;
      width: 20%;
      margin: 0 0 22px;
    }
    .f-logo a {
      display: block;
    }
    .f-logo img {
      display: block;
      width: 100%;
      height: auto;
    }
    .f-logo {
      position: relative;
      display: block;
      width: 152px;
    }
    .fp-viewing-3 .logo .black-logo {
      opacity: 0;
      visibility: hidden;
    }
    .fp-viewing-3 .logo .white-logo {
      opacity: 1;
      visibility: visible;
    }
    .fp-viewing-3 .menu-opener {
      border-top-color: white;
    }
    .fp-viewing-3 .menu-opener:after,
    .fp-viewing-3 .menu-opener:before {
      background: white;
    }
    .in-viewport .col-area .info-col,
    .in-viewport .col-area h2,
    .in-viewport .vision-holder .text-col,
    .in-viewport .vision-holder .image-holder,
    .in-viewport .partners-area h2,
    .in-viewport .partners-list li {
      opacity: 1;
      visibility: visible;
      -webkit-transform: none;
      -ms-transform: none;
      transform: none;
    }
    .inner .fixed-header .logo {
      margin-top: -14px;
    }
    .inner .fixed-header .logo,
    .inner .fixed-header .menu {
      transform: scale(0.9);
    }
    .inner .logo {
      margin-top: 0;
    }
    .inner .logo,
    .inner .menu {
      transform: scale(1);
    }
    .mail-area .mail {
      display: block;
    }
    .mail-area .mail-title {
      font-weight: 300;
      position: relative;
      display: block;
      margin: 0 0 20px;
      font-size: ${t.fontSizes[3]};
      line-height: 24px;
    }
    .mail-area {
      position: relative;
    }
    .method-area .image-holder img {
      width: 100%;
      height: auto;
      display: block;
    }
    .method-area .image-holder {
      position: relative;
      width: 24%;
    }
    .method-area .text-area .text i {
      display: inline-block;
      vertical-align: top;
      margin: 1px 2px 0 0;
    }
    .method-area .text-area .text {
      font-size: ${t.fontSizes[2]};
      line-height: 17px;
      display: block;
    }
    .method-area .text-area h2 .icon-arrow-right1 {
      display: block;
      margin: 0 0 20px;
    }
    .method-area .text-area h2 .icon-arrow-right1:before {
      -webkit-transform: rotate(90deg);
      -ms-transform: rotate(90deg);
      transform: rotate(90deg);
      display: inline-block;
      vertical-align: top;
    }
    .method-area .text-area h2 {
      font-size: ${t.fontSizes[5]};
      line-height: 1.1;
      text-transform: none;
      margin: 0 0 20px;
    }
    .method-area .text-area h2::after {
      content: "";
      display: block;
      width: 100px;
      height: 1px;
      border-bottom: 1px solid black;
      padding-top: 40px;
    }
    .method-area .text-area {
      padding: 0 0 0 180px;
      width: 50%;
    }
    .method-area {
      position: relative;
      display: -webkit-box;
      display: -ms-flexbox;
      display: flex;
      -ms-flex-wrap: wrap;
      flex-wrap: wrap;
      -webkit-box-align: center;
      -ms-flex-align: center;
      align-items: center;
      margin: 0 0 30px;
    }
    .section-area *::-moz-selection {
      background: rgba(0, 0, 0, 0.99); /* Gecko Browsers */
      color: white;
    }
    .section-area *::selection {
      background: rgba(0, 0, 0, 0.99); /* WebKit/Blink Browsers */
      color: white;
    }
    .section-area.services {
      padding: 0 auto 60px;
    }
    .section-area {
      position: relative;
      padding: 160px 0 0px;
    }
    .section-title {
      position: relative;
      border-bottom: 1px solid black;
      color: black;
      text-align: center;
      padding: 0px 0px 10px 0;
      font-size: ${t.fontSizes[2]};
      line-height: 22px;
      font-weight: 400;
      border-radius: 0;
      display: inline-block;
      vertical-align: top;
      overflow: hidden;
      z-index: 2;
      cursor: default;
    }
    .section-title.homepost {
      border: 0px;
      padding-top: 15px;
      font-size: ${t.fontSizes[0]};
    }
    .services-section .image-holder img {
      width: 100%;
      height: auto;
      display: block;
    }
    .services-section .image-holder {
      position: relative;
      width: 20%;
    }
    .services-section .text-area h1 .icon-arrow-right1 {
      font-size: 100%;
      line-height: 1;
    }
    .services-section.Blog-content.topsep {
      margin-bottom: 60px;
    }
    .services-section.Blog-content.topsep > .text-area {
      margin: 40px 0 0 120px;
      border-top: 1px solid black;
      padding-left: 0px;
    }
    .services-section .text-area h1 {
      margin: 50px 0 35px;
    }
    .services-section.topsep .text-area h1 {
      margin: 20px 0 35px;
    }
    .services-section.topsep .text-area p {
      font-size: ${t.fontSizes[4]};
    }
    .services-section .text-area h3 {
      margin: 50px 0 0 0;
    }
    .services-section .text-area {
      position: relative;
      width: 49%;
      padding: 0 0 0 120px;
    }
    .services-section.Blog-home > .text-area {
      position: relative;
      width: 43%;
      padding: 0 0 0 120px;
    }
    .services-section.opensource1 .text-area {
      margin: 0 0 30px;
    }
    .services-section.opensource1.part2 .text-area {
      margin: 0;
      padding: 0;
    }
    .services-section .text-wrap p {
      margin: 0 0 15px;
    }
    .services-section .text-wrap {
      position: relative;
      font-size: ${t.fontSizes[4]};
      line-height: 35px;
      max-width: 800px;
    }
    .services-section.Blog-content .text-wrap {
      font-size: ${t.fontSizes[2]};
      line-height: 28px;
    }
    .services-section {
      position: relative;
      display: -webkit-box;
      display: -ms-flexbox;
      display: flex;
      -ms-flex-wrap: wrap;
      flex-wrap: wrap;
      -webkit-box-align: start;
      -ms-flex-align: start;
      align-items: flex-start;
      -webkit-box-pack: justify;
      -ms-flex-pack: justify;
      justify-content: space-between;
    }
    .biotech .image-holder {
      width: 50%;
      margin: 0;
    }
    .biotech .text-area .text-wrap {
      max-width: 800px;
      margin: 50px 0;
    }
    .biotech .text-area h1 {
      margin: 30px 0;
      width: 80%;
    }
    .biotech .text-area,
    .opensource .text-area {
      position: relative;
      width: 100%;
      padding: 0 0 0 120px;
    }
    .biotech .text-area2,
    .opensource .text-area2 {
      position: relative;
      width: 50%;
      padding: 80px 0 0 120px;
      margin: 0 auto;
      max-width: 800px;
    }
    .about-section.biotech .text-list {
      font-size: ${t.fontSizes[4]};
    }
    .line_sep {
      width: auto;
      margin: 40px 60px 0;
      height: 1px;
      background: black;
    }
    /* Blog post */

    .Blog-content h1 a,
    .Blog-content h2 a,
    .Blog-content h1 a:visited,
    .Blog-content h2 a:visited,
    .Blog-content h1 a:active,
    .Blog-content h2 a:active {
      color: black;
      text-decoration: none;
    }
    .Blog-content h1 a:hover,
    .Blog-content h2 a:hover {
      text-decoration: underline;
    }
    .Blog-content .Article-text a,
    .Blog-content .Article-text a:visited {
      color: ${t.colors.purple};
    }
    .services-section .posts-holder.image-holder {
      margin-top: 0;
      width: 40%;
    }
    .post_container {
      margin: 0 120px;
      width: 100%;
      display: flex;
      justify-content: space-between;
      flex-wrap: wrap;
    }
    .post_content {
      width: 30%;
      border-top: 1px solid black;
      background: white;
      margin-bottom: 40px;
      padding: 0;
      display: flex;
      flex-direction: column;
      height: 350px;
      justify-content: space-between;
    }
    .post_content.notop {
      border-top: 0px solid black;
    }
    .post_date {
      padding-top: 15px;
      padding-bottom: 10px;
    }
    .post_title,
    .post_excerpt {
      padding-bottom: 20px;
    }
    .post_excerpt p {
      display: -webkit-box;
      -webkit-line-clamp: 4;
      -webkit-box-orient: vertical;
      overflow: hidden;
    }
    .Blog-content .Article-text h2 {
      margin: 80px 0 40px 0;
    }
    .Blog-content .post_title h2 {
      display: -webkit-box;
      -webkit-line-clamp: 3;
      -webkit-box-orient: vertical;
      overflow: hidden;
    }
    .Blog-content .Article-text ul li,
    .Blog-content .Article-text ol {
      display: block;
      padding-left: 35px;
    }
    /* Nested lists */
    .Blog-content .Article-text ul li ul,
    .Blog-content .Article-text ul li ol {
      display: block;
      padding-left: 0px;
      width: 100%;
    }
    .Blog-content .Article-text ul li::before {
      content: "";
      display: block;
      width: 10px;
      height: 10px;
      position: absolute;
      margin-left: -35px;
      margin-top: 12px;
      background: black;
      border-radius: 10px;
    }
    .Blog-content .Article-text p {
      margin: 0 0 20px 0 !important;
    }
    .Blog-content .Article-text li p {
      padding: 0;
      margin: 0 !important;
      width: 100%;
    }
    .Blog-content .Article-text a,
    .Blog-content .Article-text a:visited {
      color: ${t.colors.purple};
    }
    .Blog-content .Article-text code a,
    .Blog-content .Article-text code a:visited {
      color: ${t.colors.orange} !important;
    }
    .Blog-content .Article-text code {
      background: ${t.colors.greyLight};
      padding: 1px 8px;
      overflow: hidden;
    }
    .Blog-content .Article-text pre code {
      display: block;
      width: 100%;
      padding: 20px 55px;
      color: black;
      background: #ecece9;
      overflow: hidden;
    }
    /* Code inside lists */
    .Blog-content .Article-text li pre code {
      padding: 20px 0px;
    }
    main nav ul li a {
      color: black;
    }
    main nav ul li a:hover {
      color: black;
      text-decoration: underline;
    }
    .code-section pre {
      padding: 40px 0;
      font-size: ${t.fontSizes[2]};
      overflow: hidden;
    }
    .Blog-content a.btn.noarrow {
      display: inline-block;
      vertical-align: top;
      font-size: ${t.fontSizes[1]};
      line-height: 28px;
      position: relative;
      text-decoration: none;
      -webkit-transition: all 0.4s ease;
      transition: all 0.4s ease;
      border: 1px solid black;
      border-radius: 35px;
      text-align: center;
      height: 30px;
      padding: 0px 20px;
      color: black;
      overflow: hidden;
      z-index: 2;
      margin: 0px 15px 5px 0;
      text-transform: none;
      font-weight: normal;
    }
    .Blog-content a.btn.noarrow:hover {
      color: white;
    }
    /* code section overrides */

    .part2 .text-area {
      margin: 0;
      padding: 0;
      width: 100%;
    }
    .services-section .text-wrap {
      max-width: 100%;
    }
    pre {
      background-color: #ecece9;
      font-size: ${t.fontSizes[2]};
      border-left: 15px solid ${t.colors.orange};
      margin-bottom: 30px;
      margin-top: 30px;
      padding-left: 50px;
      overflow: hidden;
      white-space: pre-wrap;
      word-wrap: break-word;
    }
    .operator,
    .constant,
    .namespace,
    .string {
      color: ${t.colors.orange};
    }
    .comment {
      color: #898a8c;
    }
    .part2 .text-area p,
    .part2 .text-area h1,
    .part2 .text-area h2,
    .part2 .text-area h3,
    .part2 .text-area h4,
    .part2 .text-area ul,
    .part2 .text-area ol,
    .part2 .text-area center,
    .part2 .text-area .katex-display,
    main nav {
      width: 65%;
      margin: 0 0 30px;
      padding: 0 0 0 120px;
    }
    .part2 .text-area h1 {
      font-size: ${t.fontSizes[5]};
    }
    .part2 .text-area h2 {
      margin: 60px 0 30px;
      padding: 0 0 0 120px;
      overflow: hidden;
      display: -webkit-box;
      -webkit-line-clamp: 3;
      -webkit-box-orient: vertical;
    }
    .services-section .posts-holder.image-holder {
      display: none;
    }
    /**/

    p.use_case_excerpt {
      font-size: ${t.fontSizes[5]};
      font-weight: bold;
      padding: 10px 0 30px 0;
    }
    img.uc_rotate {
      transform: rotate(180deg);
    }
    .use_case .image-holder.image-holder {
      margin-right: -8.2%;
      width: 27%;
      margin-top: 50px;
    }
    .use_case.bloc1 {
      background-color: #5374cf;
      color: white;
      padding: 80px 0;
    }
    .use_case.bloc1 .text-area h1,
    .use_case.bloc2 .text-area h1 {
      text-align: center;
    }
    .use_case.bloc1 .text-area p,
    .use_case.bloc2 .text-area p {
      margin-top: 60px;
      text-align: left;
      font-size: ${t.fontSizes[4]};
    }
    .use_case.bloc1 .text-area,
    .use_case.bloc2 .text-area {
      width: 800px;
      padding: 0;
      margin: auto;
    }
    .use_case.bloc2 {
      background-color: ${t.colors.green};
      color: white;
      padding: 80px 0;
    }
    .services-section.use_cases .image-holder.image-holder2 {
      width: 17%;
      margin-top: 0;
    }
    .services-section.use_cases.second {
      margin: 100px 0;
    }
    .services-section.use_cases.second .text-area2 {
      margin-right: 14%;
      max-width: 800px;
    }
    .use_case.results {
      padding: 80px 0;
      margin: 0;
    }
    .use_case.results h1 {
      padding: 0;
      margin: 0;
    }
    .use_case.results ul {
      margin-top: 100px;
    }
    .use_case.results li {
      margin-bottom: 10px;
      font-weight: bold;
      list-style: none;
    }
    .use_case.results li:before {
      content: "→";
      display: block;
      position: absolute;
      margin-left: -35px;
    }
    .use_case.results quote {
      display: block;
      margin-top: 80px;
      max-width: 700px;
    }
    .use_case.results quote h3 {
      display: block;
      margin-top: 80px;
    }
    .use_case.results quote h3::after {
      content: "";
      display: block;
      width: 100px;
      height: 1px;
      border-bottom: 1px solid black;
      padding-top: 40px;
      margin-bottom: 20px;
    }
    /* *************************************************** */
    /* *************************************************** */
    /* *************************************************** */
    /* *************************************************** */
    /* ***************** End desktop ********************* */
    /* *************************************************** */
    /* *************************************************** */
    /* *************************************************** */
    /* *************************************************** */
    /* *************************************************** */

    @media (min-width: 768px) {
      h1.typeit {
        min-height: 200px;
      }
      .col-area .image-holder {
        width: 220px;
        margin: auto;
      }
      .section-wrap.head1 {
        padding: 60px;
      }
      .container {
        padding: 0px 100px;
      }
      .joinus-area .container {
        padding: 0 0 0 60px;
      }
      .contactus-area .container {
        padding: 0 60px;
      }
      .vision-area .container {
        padding-left: 60px;
        max-width: 100%;
      }
      .vision-holder {
        padding: 60px 0 60px 0px;
      }
      .about-section.learnmore .text-area {
        padding: 20px;
      }
      .visual-holder .image-holder {
        -webkit-transition: all 0.9s ease 0.3s;
        transition: all 0.9s ease 0.3s;
        opacity: 0;
        visibility: hidden;
        -webkit-transform: translateY(300px);
        -ms-transform: translateY(300px);
        transform: translateY(300px);
      }
      .visual-holder .visual-caption {
        -webkit-transition: all 0.9s ease 0.3s;
        transition: all 0.9s ease 0.3s;
        opacity: 0;
        visibility: hidden;
        -webkit-transform: translateY(300px);
        -ms-transform: translateY(300px);
        transform: translateY(300px);
        -webkit-transition-delay: 0.8s;
        transition-delay: 0.8s;
      }
      .contactus-holder .image-col {
        -webkit-transition: all 0.9s ease 0.3s;
        transition: all 0.9s ease 0.3s;
        opacity: 0;
        visibility: hidden;
        -webkit-transform: translateY(300px);
        -ms-transform: translateY(300px);
        transform: translateY(300px);
      }
      .contactus-holder .text-area {
        -webkit-transition: all 0.9s ease 0.3s;
        transition: all 0.9s ease 0.3s;
        opacity: 0;
        visibility: hidden;
        -webkit-transform: translateY(300px);
        -ms-transform: translateY(300px);
        transform: translateY(300px);
        -webkit-transition-delay: 0.5s;
        transition-delay: 0.5s;
      }
      .col-area h2 {
        -webkit-transition: all 0.9s ease 0.3s;
        transition: all 0.9s ease 0.3s;
        opacity: 0;
        visibility: hidden;
        -webkit-transform: translateY(300px);
        -ms-transform: translateY(300px);
        transform: translateY(300px);
      }
      .col-area .info-col {
        -webkit-transition: all 0.9s ease 0.3s;
        transition: all 0.9s ease 0.3s;
        opacity: 0;
        visibility: hidden;
        -webkit-transform: translateY(300px);
        -ms-transform: translateY(300px);
        transform: translateY(300px);
      }
      .col-area .info-col:nth-child(1) {
        -webkit-transition-delay: 0.3s;
        transition-delay: 0.3s;
      }
      .col-area .info-col:nth-child(2) {
        -webkit-transition-delay: 0.6s;
        transition-delay: 0.6s;
      }
      .col-area .info-col:nth-child(3) {
        -webkit-transition-delay: 0.9s;
        transition-delay: 0.9s;
      }
      .joinus-holder .text-wrap {
        -webkit-transition: all 0.9s ease 0.3s;
        transition: all 0.9s ease 0.3s;
        opacity: 0;
        visibility: hidden;
        -webkit-transform: translateY(300px);
        -ms-transform: translateY(300px);
        transform: translateY(300px);
      }
      .joinus-holder .image-holder {
        -webkit-transition: all 0.9s ease 0.3s;
        transition: all 0.9s ease 0.3s;
        opacity: 0;
        visibility: hidden;
        -webkit-transform: translateX(300px);
        -ms-transform: translateX(300px);
        transform: translateX(300px);
        -webkit-transition-delay: 0.9s;
        transition-delay: 0.9s;
      }
      .partners-area h2 {
        -webkit-transition: all 0.4s ease 0.3s;
        transition: all 0.4s ease 0.3s;
        opacity: 0;
        visibility: hidden;
        -webkit-transform: translateY(300px);
        -ms-transform: translateY(300px);
        transform: translateY(300px);
      }
      .partners-list li {
        -webkit-transition: all 0.4s ease 0.3s;
        transition: all 0.4s ease 0.3s;
        opacity: 0;
        visibility: hidden;
        -webkit-transform: translateY(300px);
        -ms-transform: translateY(300px);
        transform: translateY(300px);
      }
      .partners-list li:nth-child(1) {
        -webkit-transition-delay: 0.3s;
        transition-delay: 0.3s;
      }
      .partners-list li:nth-child(2) {
        -webkit-transition-delay: 0.5s;
        transition-delay: 0.5s;
      }
      .partners-list li:nth-child(3) {
        -webkit-transition-delay: 0.7s;
        transition-delay: 0.7s;
      }
      .partners-list li:nth-child(4) {
        -webkit-transition-delay: 0.9s;
        transition-delay: 0.9s;
      }
      .partners-list li:nth-child(5) {
        -webkit-transition-delay: 1.1s;
        transition-delay: 1.1s;
      }
      .partners-list li:nth-child(6) {
        -webkit-transition-delay: 1.3s;
        transition-delay: 1.3s;
      }
      .partners-list li:nth-child(7) {
        -webkit-transition-delay: 1.5s;
        transition-delay: 1.5s;
      }
      .partners-list li:nth-child(8) {
        -webkit-transition-delay: 1.7s;
        transition-delay: 1.7s;
      }
      .vision-holder .image-holder {
        -webkit-transition: all 1.9s ease 0.3s;
        transition: all 1.9s ease 0.3s;
        opacity: 0;
        visibility: hidden;
        -webkit-transform: translateX(300px);
        -ms-transform: translateX(300px);
        transform: translateX(300px);
        -webkit-transition-delay: 0.9s;
        transition-delay: 0.9s;
      }
      .vision-holder .text-col {
        -webkit-transition: all 0.9s ease 0.3s;
        transition: all 0.9s ease 0.3s;
        opacity: 0;
        visibility: hidden;
        -webkit-transform: translateY(300px);
        -ms-transform: translateY(300px);
        transform: translateY(300px);
      }
      .fp-viewing-3 .menu a {
        color: white;
      }
      .fp-viewing-3 .dropdown-list a {
        color: black;
      }
      .services-section .text-area {
        -webkit-transform: translateY(300px);
        -ms-transform: translateY(300px);
        transform: translateY(300px);
        -webkit-transition: all 0.9s ease;
        transition: all 0.9s ease;
        opacity: 0;
        visibility: hidden;
      }
      .services-section .text-area2 {
        -webkit-transform: translateX(300px);
        -ms-transform: translateX(300px);
        transform: translateX(300px);
        -webkit-transition: all 0.9s ease;
        transition: all 0.9s ease;
        -webkit-transition-delay: 0s;
        transition-delay: 0s;
        opacity: 0;
        visibility: hidden;
      }
      .services-section .image-holder {
        -webkit-transform: translateX(300px);
        -ms-transform: translateX(300px);
        transform: translateX(300px);
        -webkit-transition: all 0.9s ease;
        transition: all 0.9s ease;
        opacity: 0;
        visibility: hidden;
        margin-top: 200px;
      }
      .home-holder.image-holder,
      .posts-holder.image-holder {
        -webkit-transform: translateX(300px);
        -ms-transform: translateX(300px);
        transform: translateX(300px);
        -webkit-transition: all 0.9s ease;
        transition: all 0.9s ease;
        opacity: 0;
        visibility: hidden;
        width: 40%;
        font-size: ${t.fontSizes[2]};
        padding-right: 120px;
      }
      .home-holder.image-holder {
        margin-top: 40px;
      }
      .posts-holder.image-holder ul {
        padding: 0;
      }
      .posts-holder.image-holder li {
        margin: 20px 0;
        padding: 0 0 20px;
        list-style: none;
        border-bottom: 1px solid black;
      }
      .posts-holder.image-holder h3 {
        border-bottom: 1px solid black;
        padding: 0 0 15px 0;
        margin-bottom: 20px;
      }
      .services-section .image-holder2 {
        -webkit-transform: translateX(-300px);
        -ms-transform: translateX(-300px);
        transform: translateX(-300px);
      }
      .services-section .image-holder3 {
        -webkit-transform: translateX(300px);
        -ms-transform: translateX(300px);
        transform: translateX(300px);
      }
      .biotech .image-holder,
      .opensource .image-holder {
        width: 40%;
        margin: 50px auto;
      }
      .biotech .image-holder2,
      .opensource .image-holder2 {
        width: 24%;
        margin: 50px 0 80px 0;
      }
      .biotech .image-holder3,
      .opensource .image-holder3 {
        width: 24%;
        margin: 80px 0 80px 0;
      }
      .services-section .image-holder {
        -webkit-transition-delay: 0.3s;
        transition-delay: 0.3s;
      }
      .services-section .image-holder2 {
        -webkit-transition-delay: 0s;
        transition-delay: 0s;
      }
      .services-section .image-holder3 {
        -webkit-transition-delay: 0s;
        transition-delay: 0s;
      }
      .services-section.in-viewport .text-area,
      .services-section.in-viewport .image-holder,
      .services-section.in-viewport .text-area2 {
        opacity: 1;
        visibility: visible;
        -webkit-transform: none;
        -ms-transform: none;
        transform: none;
      }
      .method-area .text-area {
        -webkit-transform: translateY(300px);
        -ms-transform: translateY(300px);
        transform: translateY(300px);
        -webkit-transition: all 0.9s ease;
        transition: all 0.9s ease;
        opacity: 0;
        visibility: hidden;
      }
      .method-area .image-holder {
        -webkit-transform: translateX(-300px);
        -ms-transform: translateX(-300px);
        transform: translateX(-300px);
        -webkit-transition: all 0.9s ease;
        transition: all 0.9s ease;
        opacity: 0;
        visibility: hidden;
      }
      .method-area .text-area {
        -webkit-transition-delay: 0.3s;
        transition-delay: 0.3s;
      }
      .method-area.in-viewport .text-area,
      .method-area.in-viewport .image-holder {
        opacity: 1;
        visibility: visible;
        -webkit-transform: none;
        -ms-transform: none;
        transform: none;
      }
      .about-section .text-area {
        -webkit-transform: translateY(300px);
        -ms-transform: translateY(300px);
        transform: translateY(300px);
        -webkit-transition: all 0.9s ease;
        transition: all 0.9s ease;
        opacity: 0;
        visibility: hidden;
        width: 50%;
        margin-top: 50px;
      }
      .about-section .image-holder {
        -webkit-transform: translateX(300px);
        -ms-transform: translateX(300px);
        transform: translateX(300px);
        -webkit-transition: all 0.9s ease;
        transition: all 0.9s ease;
        opacity: 0;
        visibility: hidden;
      }
      .about-section .image-holder4 {
        -webkit-transform: translateX(-300px);
        -ms-transform: translateX(-300px);
        transform: translateX(-300px);
        -webkit-transition: all 0.9s ease;
        transition: all 0.9s ease;
        opacity: 0;
        visibility: hidden;
      }
      .about-section .image-holder4 img {
        width: 70%;
      }
      .about-section .image-holder {
        -webkit-transition-delay: 0.3s;
        transition-delay: 0.3s;
      }
      .about-section.in-viewport .text-area,
      .about-section.in-viewport .image-holder {
        opacity: 1;
        visibility: visible;
        -webkit-transform: none;
        -ms-transform: none;
        transform: none;
        /* margin-bottom: 60px; */
      }
      .w30 {
        width: 30% !important;
      }
      .w70 {
        width: 50% !important;
      }
      .w100 {
        width: 100% !important;
      }
    }
    @media (min-width: 1024px) {
      .line-arrow {
        display: block;
      }
      .fp-viewing-0 .logo,
      .fp-viewing-0 .menu {
        margin-top: initial;
        -webkit-transform: scale(1);
        -ms-transform: scale(1);
        transform: scale(1);
      }
      .fp-viewing-0 .logo {
        padding-bottom: 17px;
      }
    }
    @media (min-width: 1200px) and (min-resolution: 100dpi) {
      /* retina */

      .visual-holder .image-holder video {
        display: block;
        width: 105%;
        height: auto;
      }
    }
    @media (min-width: 1400px) {
      .vision-area .container {
        padding-left: 120px;
        max-width: 100%;
      }
      .vision-area.home-vision .container {
        padding: 0 0 0 120px;
      }
      .joinus-holder .text-wrap {
        margin-left: 80px;
      }
      .posts-holder.image-holder {
        margin-top: 0;
        width: 30%;
      }
      h1.typeit {
        min-height: 200px;
      }
      .home-holder.image-holder {
        margin-top: 40px;
        width: 45%;
      }
      .services-section.topsep .text-area p {
        font-size: ${t.fontSizes[2]};
      }
      .services-section.topsep .text-area h1 {
        margin-top: 0px;
      }
      .services-section.Blog-content.topsep > .text-area {
        margin-top: 10px;
      }
      .partners-area2 {
        padding: 100px 0 0;
      }
      .col-area .description {
        max-width: 500px;
        margin: auto;
      }
      .image-holder img {
        width: 100%;
        height: 100%;
      }
      .about-section.learnmore .text-area {
        padding: 0px 120px;
        width: 60%;
      }
      .about-section.learnmore .btn {
        font-size: 100%;
      }
      .visual-holder {
        padding: 0 6%;
      }
      .vision-holder .btn {
        margin-bottom: 30px;
      }
      .biotech .text-area h1 {
        margin: 30px 0;
        width: 90%;
      }
      h2 {
        font-size: ${t.fontSizes[6]};
      }
      h3 {
        font-size: ${t.fontSizes[5]};
      }
      .contactus-holder {
        padding: 0px 50px;
      }
      .contactus-holder .text-area {
        width: 50%;
      }
      .contactus-holder .image-col {
        width: 35%;
      }
      .contactus-holder .text-list {
        margin: 0 0 60px;
      }
      .contactus-holder .text-list li {
        margin: 0 0 40px;
      }
      .col-area .image-holder {
        margin: 0 auto 40px;
      }
      .col-area .description h3 {
        margin: 0 0 15px;
      }
      .col-area .description p {
        margin: 0 0 35px;
      }
      .joinus-holder .title {
        font-size: 38px;
        line-height: 46px;
        margin: 0 0 30px;
      }
      .vision-holder .text-col {
        width: 35%;
        max-width: 600px;
      }
      .services-section .text-area {
        width: 52%;
        margin: 0 0 30px;
      }
      .services-section.contact_addr .text-area {
        width: 70%;
      }
      .section-wrap.key_indus {
        padding: 70px 35px;
      }
      .services-section.opensource .text-area {
        width: 52%;
        margin: 80px 0 30px;
      }
      .services-section.opensource1 .text-area {
        width: 70%;
        margin: 0 0 30px;
      }
      .services-section.opensource1 .text-area {
        width: 60%;
        margin: 0 0 30px;
      }
      .services-section.opensource1.Blog-content.part2 .text-area {
        width: 100%;
        margin: 0 0 30px;
      }
      .services-section.biotech .text-area {
        width: 100%;
        margin: 0 0 30px;
      }
      .services-section.biotech .text-area {
        width: 100%;
        margin: 0 0 30px;
      }
      .method-area .text-area {
        width: 49%;
      }
    }
    @media (min-width: 1601px) {
      .fp-section .container {
        max-width: 100%;
      }
      .line-arrow.down {
        margin-top: 0px;
      }
      .vision-area2 {
        background: #f67752;
        position: relative;
        width: 100%;
      }
      .about-section .text-area {
        position: relative;
        padding: 0 0 0 120px;
      }
    }
    @media (min-width: 1500px) {
      .home-holder.image-holder {
        margin-top: 10px;
      }
    }
    @media (max-width: 1499px) {
      .copyright-area {
        margin: 0;
      }
      .services-section .posts-holder.image-holder {
        margin-bottom: 40px;
      }
      .part2 .text-area p,
      .part2 .text-area h1,
      .part2 .text-area h2,
      .part2 .text-area h3,
      .part2 .text-area h4,
      .part2 .text-area ul,
      .part2 .text-area ol,
      .part2 .text-area center,
      .part2 .text-area .katex-display,
      main nav {
        padding: 0 0 0 60px;
      }
      .part2 .text-area h2 {
        padding: 0 0 0 60px;
      }
      pre {
        padding-left: 50px;
      }
      .Blog-content a.btn.noarrow {
        font-size: ${t.fontSizes[0]};
        padding: 0px 20px;
        height: 30px;
      }
      .home-holder.image-holder,
      .posts-holder.image-holder {
        padding-right: 60px;
      }
      .vision-area2 .container,
      .vision-area3 .container,
      .vision-area5 .container,
      .vision-area8 .container,
      .vision-area6 .container,
      .vision-area7 .container {
        max-width: 100%;
        padding: 0;
      }
      .container {
        padding: 0 60px;
      }
      .vision-area.home-vision .container {
        padding: 0 0 0 60px;
      }
      .services-section .text-area {
        position: relative;
        width: 49%;
        padding: 0 0 0 60px;
      }
      .services-section.Blog-home > .text-area {
        padding: 0 0 0 60px;
        margin: 0;
      }
      .services-section.Blog-content.topsep > .text-area {
        margin: 40px 0 0 60px;
        border-top: 1px solid black;
        padding-left: 0px;
      }
      .post_container {
        margin: 0 60px;
      }
      .about-section.use_case .text-area {
        width: 60%;
      }
      .services-section.use_cases.second .text-area2 {
        margin-right: 14%;
        max-width: 600px;
      }
      .vision-area.home-vision.animation-wrap .vision-holder {
        padding: 60px 0 60px 50px;
      }
      .vision-holder {
        padding: 60px 0 60px 50px;
      }
      .vision-area.home-vision.animation-wrap .vision-holder {
        padding: 60px 0 60px 0;
      }
      .section-area {
        position: relative;
        padding: 130px 0 0px;
      }
      .menu > li {
        position: relative;
        margin: 0 15px;
      }
      .biotech .text-area2,
      .opensource .text-area2 {
        position: relative;
        width: 50%;
        padding: 30px 0;
      }
      .services-section.opensource1 .text-area {
        width: 70%;
      }
      .services-section.opensource1.Blog-content .text-area {
        width: 55%;
      }
      .services-section.opensource1.Blog-content.part2 .text-area {
        width: 100%;
      }
      .about-section.opensource .w70 {
        width: 60% !important;
      }
      .about-section.opensource .w30 {
        width: 30% !important;
<<<<<<< HEAD
=======
        padding-right: 5%;
        padding-left: 5%;
>>>>>>> 7a0e5083
      }
      .services-section .text-area {
        width: 70%;
        margin-bottom: 40px;
      }
      .section-wrap {
        padding: 100px 0;
      }
      h2 {
        font-size: ${t.fontSizes[5]};
      }
      h3 {
        font-size: ${t.fontSizes[4]};
      }
      .contactus-holder h2 {
        margin: 0 0 35px;
      }
      .contactus-holder .text-list {
        margin: 0 0 60px;
      }
      .contactus-holder .text-list li {
        margin: 0 0 40px;
      }
      .contactus-holder .text-list h3 {
        margin: 0 0 12px;
      }
      .btn {
        font-size: ${t.fontSizes[2]};
        line-height: 1.2;
        height: 44px;
        padding: 9px 18px;
      }
      .col-area .image-holder {
        width: 220px;
        margin: 0 auto 30px auto;
      }
      .joinus-holder {
        margin-right: 0;
      }
      .joinus-holder .title {
        font-size: ${t.fontSizes[4]};
        line-height: 40px;
        margin: 0 0 25px;
      }
      .partners-list .logo-wrap img {
        -webkit-transform: scale(0.85);
        -ms-transform: scale(0.85);
        transform: scale(0.85);
      }
      .vision-holder {
        margin-right: 0;
      }
      .vision-holder .text-col {
        width: 45%;
      }
      .vision-holder h2 {
        max-width: 360px;
        line-height: 1.2;
      }
      .method-area .text-area {
        width: 70%;
      }
    }
    @media (max-width: 767px) {
      .Blog-content .Article-text ul li:before {
        content: "";
        display: block;
        width: 8px;
        height: 8px;
        position: absolute;
        margin-left: -31px;
        margin-top: 5px;
        background: #000;
        border-radius: 10px;
      }
      .Blog-content .Article-text ol,
      .Blog-content .Article-text ul li {
        display: block;
        padding-left: 35px;
        margin-bottom: 10px;
      }
      code,
      kbd,
      pre,
      samp {
        font-family: monospace, monospace;
        font-size: ${t.fontSizes[1]};
        text-align: left;
      }
      h1 {
        font-size: ${t.fontSizes[5]};
        min-height: 100px;
      }
      h2 {
        font-size: ${t.fontSizes[3]};
      }

      h3 {
        font-size: ${t.fontSizes[2]};
      }
      header {
        background: white;
      }
      img.uc_rotate {
        transform: none;
      }
      main nav {
        margin: 30px 15px !important;
        padding: 0;
      }
      p.use_case_excerpt {
        margin: 0;
        padding: 0;
      }
      pre {
        padding-left: 0;
        overflow: hidden;
        white-space: pre-wrap;
        word-wrap: break-word;
        padding-left: 0 !important;
        margin: 30px 0;
      }
      .Blog-content .Article-text pre code {
        margin: 0;
      }
      .about-section .image-holder img {
        height: 100%;
        width: 100%;
      }
      .about-section .image-holder img {
        width: 190px;
        margin-bottom: 20px;
      }

      .about-section .image-holder {
        width: 100%;
        -webkit-box-ordinal-group: 2;
        -ms-flex-order: 1;
        order: 1;
        display: -webkit-box;
        display: -ms-flexbox;
        display: flex;
        -ms-flex-wrap: wrap;
        flex-wrap: wrap;
        -webkit-box-pack: end;
        -ms-flex-pack: end;
        justify-content: flex-end;
        margin: 0 0 30px;
      }
      .about-section .image-holder.image-holder4 {
        justify-content: flex-start;
      }
      .about-section .section-title {
        top: 0;
      }
      .about-section .text-area p.check .btn {
        padding: 8px;
        line-height: 0px;
        height: 20px;
        margin: 0 10px;
      }
      .about-section .text-area {
        padding: 0 15px;
        margin-bottom: 0;
      }

      .about-section .text-list li i {
        margin: 3px 5px 0 0;
      }
      .about-section .text-list li p {
        font-size: ${t.fontSizes[2]};
      }
      .about-section .text-list li {
        font-size: ${t.fontSizes[2]};
        margin: 0 0 10px;
      }
      .about-section .text-list {
        font-size: ${t.fontSizes[1]};
        line-height: 22px;
        position: relative;
        list-style: none;
        padding: 0;
        margin: 0px !important;
      }
      .about-section.biotech .contact.btn {
        margin: 30px 0;
      }
      .about-section.biotech .text-list li p {
        font-size: ${t.fontSizes[2]};
      }
      .about-section.biotech {
        padding: 60px 0 20px 0;
      }
      .about-section.learnmore .btn {
        font-size: 100%;
        height: auto;
      }
      .about-section.learnmore .split-col1,
      .about-section.learnmore .split-col2 {
        width: 48%;
      }
      .about-section.learnmore .text-area {
        padding: 0 15px;
        width: 100%;
      }
      .about-section.learnmore h3 {
        padding-top: 30px;
      }
      .about-section.opensource .w30 {
        width: 100% !important;
        padding-bottom: 20px;
        padding-left: 15px;
      }
      .about-section.opensource .w70 {
        width: 100% !important;
      }
      .about-section.opensource h1 {
        margin-top: 20px;
      }
      .about-section.opensource {
        font-size: ${t.fontSizes[2]};
      }
      .about-section.opensource4 {
        padding: 20px 0;
      }
      .about-section.use_case .text-area h1 {
        text-align: left;
      }
      .about-section.use_case .text-area p {
        font-size: ${t.fontSizes[2]};
        margin-top: 20px;
      }
      .about-section.use_case .text-area {
        width: 100%;
        padding: 0 15px;
      }
      .backdrop {
        animation: 8s scroll_r infinite linear;
        background-size: contain;
        min-height: 200px;
      }
      .biotech .text-area h1 {
        padding: 0;
        margin: 0;
      }
      .btn {
        font-size: ${t.fontSizes[1]};
        margin: 0;
      }
      .btn {
        font-size: ${t.fontSizes[2]};
        padding: 8px 18px;
      }
      .col-area .description .btn {
        margin-left: 15px;
      }
      .col-area .description h3 {
        text-align: left;
        padding: 0 15px;
      }
      .col-area .description p {
        text-align: left;
        padding: 0 15px;
      }
      .col-area .description {
        font-size: ${t.fontSizes[2]};
        text-align: left;
        padding: 0;
      }
      .col-area .image-holder img {
        margin-left: 15px;
      }
      .col-area .image-holder {
        width: 220px;
        margin: 0 0 30px 0;
      }
      .col-area .info-col {
        width: 100%;
        margin: 0 0 60px;
      }
      .col-area .info-col2 {
        padding: 30px 15px 0;
      }
      .col-area .info-col2,
      .col-area .info-col1 {
        width: 100%;
      }
      .col-area .info-col:last-child {
        margin-bottom: 40px;
      }
      .col-area h2 {
        margin: 40px 0 40px;
        text-align: left;
        padding: 0 15px;
      }
      .contact_addr .col-area .description h3 {
        text-align: left;
        padding: 0;
      }
      .contact_addr .col-area .info-col {
        margin: 0;
      }
      .contact_addr .hello {
        padding: 0;
      }
      .contact_addr.section-wrap .text-wrap {
        margin: 0;
      }
      .contact_addr.services-section .text-area h3 {
        margin: 30px 0 0 0;
        font-size: ${t.fontSizes[6]};
      }
      .contact_field input,
      .contact_field textarea {
        font-size: ${t.fontSizes[3]};
      }
      .contact_field.services-section {
        padding: 60px 0 0 0;
      }
      .contactus-holder .image-col img {
        margin-left: -30px;
      }
      .contactus-holder .image-col {
        display: -webkit-box;
        display: -ms-flexbox;
        display: flex;
        -ms-flex-wrap: wrap;
        flex-wrap: wrap;
        width: 100%;
        margin: 30px 0 50px 0;
        padding: 0;
      }
      .contactus-holder .image-holder {
        -webkit-box-ordinal-group: 2;
        -ms-flex-order: 1;
        order: 1;
        width: 100%;
        margin: 0 auto 40px 30px;
        padding: 0 15px;
      }
      .contactus-holder .text-area {
        text-align: left;
        width: 100%;
        margin: 0 0 40px;
        padding: 0 15px;
      }
      .contactus-holder .text-list {
        font-size: ${t.fontSizes[0]};
      }

      .contactus-holder h2 {
        text-align: left;
        width: 100%;
        -webkit-box-ordinal-group: 3;
        -ms-flex-order: 2;
        order: 2;
        max-width: inherit;
        margin: 0;
        padding: 0 15px;
      }
      .contactus-holder {
        display: block;
      }
      .container {
        padding: 0;
      }
      .copyright {
        margin: 0 0 20px;
      }
      .copyright-area {
        display: block;
        padding: 25px;
        margin: 0px -15px 25px;
      }
      .copyright-col1,
      .copyright-col2 {
        width: 100%;
      }
      .f-logo {
        width: 120px;
      }
      .hideresp {
        display: none !important;
      }
      .home-holder.highlight.image-holder img {
        width: 100%;
        margin: 0;
        padding: 0;
      }
      .home-holder.highlight.image-holder {
        display: block;
        margin: 0 0 20px;
        padding: 0;
      }
      .inner .fixed-header .logo,
      .inner .fixed-header .menu {
        transform: scale(1) !important;
        margin-top: 0;
      }
      .joinus-area .container {
        padding: 0;
      }
      .joinus-area.section-wrap {
        padding: 10px 0;
      }
      .joinus-holder .image-holder .image-wrap {
        width: 280px;
        margin: 0 -15px 0 0;
      }

      .joinus-holder .image-holder {
        -webkit-box-ordinal-group: 2;
        -ms-flex-order: 1;
        order: 1;
        margin: 0 0 30px;
        display: flex;
        width: 100%;
        justify-content: flex-end;
      }

      .joinus-holder .text-wrap {
        text-align: left;
        -webkit-box-ordinal-group: 3;
        -ms-flex-order: 2;
        order: 2;
        width: 100%;
        padding: 0 15px;
        margin: 20px 0 10px 0;
      }

      .joinus-holder .title {
        font-size: ${t.fontSizes[3]};
        line-height: 30px;
        margin: 0 0 50px 0;
      }
      .joinus-holder {
        margin: 30px 0;
      }
      .line_sep {
        margin: 20px;
      }
      .menu-active .nav-area {
        -webkit-transform: translateY(-10px);
        -ms-transform: translateY(-10px);
        transform: translateY(-10px);
      }
      .menu-active .nav-drop {
        max-height: 4000px;
      }
      .method-area .image-holder img {
        width: 200px;
      }
      .method-area .image-holder {
        width: 100%;
        margin: 0 0 30px;
      }
      .method-area .text-area h2::after {
        content: "";
        display: block;
        width: 100px;
        height: 1px;
        border-bottom: 1px solid black;
        padding-top: 40px;
        margin: 0;
      }
      .method-area .text-area {
        padding: 0 15px;
        width: 100%;
        text-align: left;
        margin: 0 0 30px;
      }
      .part2 .text-area h2 {
        padding: 0 !important;
        margin: 40px 15px 20px !important;
        width: 90% !important;
      }
      .part2 .text-area p,
      .part2 .text-area h1,
      .part2 .text-area h2,
      .part2 .text-area h3,
      .part2 .text-area h4,
      .part2 .text-area ol,
      .part2 .text-area ul,
      .part2 .text-area center,
      .part2 .text-area .katex-display,
      main nav {
        margin: 20px 15px;
        padding: 0 15px;
        width: 100%;
      }
      .part2 .text-area ol {
        margin: 20px 30px;
      }
      .part2 .text-area ul {
        padding: 0 15px;
        margin: 30px 0;
      }
      .partners-area h2 {
        margin: 30px 0 30px 0;
        padding: 0 15px;
        text-align: left;
      }
      .partners-list .logo-wrap img {
        -webkit-transform: scale(0.7);
        -ms-transform: scale(0.7);
        transform: scale(0.7);
      }
      .partners-list li {
        margin: 0 0 20px;
        width: 33.333%;
      }
      .post_container {
        margin: 0 15px;
      }
      .post_content {
        width: 100%;
        display: block;
        height: auto;
      }
      .section {
        padding: 0;
        margin-top: 0;
      }
      .section-area {
        padding: 65px 0 0px;
        margin-bottom: 30px;
      }
      .section-area:before {
        left: 15px;
        right: 15px;
      }
      .section-title {
        position: relative;
        top: 0;
        -webkit-transform: none;
        -ms-transform: none;
        transform: none;
        margin: 0 0 25px;
      }
      .section-title.homepost {
        padding: 0;
        margin: 0;
      }
      .section-wrap {
        padding: 0;
        margin-bottom: 0;
      }
      .section-wrap.biotech {
        padding: 0;
        margin-bottom: 30px;
      }
      .section-wrap.key_indus {
        position: relative;
        padding: 0;
        margin-bottom: 30px;
        overflow: hidden;
      }
      .section01 .section-wrap {
        padding: 0;
        margin-bottom: 30px;
      }
      .section01 {
        padding-top: 70px;
      }
      .section06a {
        padding: 0;
        margin-top: 0px;
      }
      .services-section .image-holder img {
        width: 150px;
      }
      .services-section .image-holder {
        width: 100%;
        -webkit-box-ordinal-group: 2;
        -ms-flex-order: 1;
        order: 1;
        display: -webkit-box;
        display: -ms-flexbox;
        display: flex;
        -ms-flex-wrap: wrap;
        flex-wrap: wrap;
        -webkit-box-pack: end;
        -ms-flex-pack: end;
        justify-content: flex-end;
        margin: 0 0 30px;
      }
      .services-section .image-holder3 {
        display: none;
        margin: 0 0 30px;
      }
      .services-section .text-area h1 {
        margin: 20px 0 35px;
      }
      .services-section .text-area {
        padding: 0 15px;
        width: 100%;
        -webkit-box-ordinal-group: 3;
        -ms-flex-order: 2;
        text-align: left;
      }
      .services-section .text-wrap p {
        font-size: ${t.fontSizes[2]};
      }
      .services-section .text-wrap {
        font-size: ${t.fontSizes[1]};
        line-height: 1.2;
        padding-bottom: 20px;
        max-width: inherit;
      }
      .services-section.Blog-content .text-wrap {
        margin-bottom: 0;
        padding-bottom: 0;
      }
      .services-section.Blog-content.part2 .text-area {
        padding: 0;
        width: 100%;
      }
      .services-section.Blog-content.topsep > .text-area {
        width: 100%;
        padding: 0;
        margin: 0 15px;
        border: 0px;
      }
      .services-section.Blog-home > .text-area {
        margin: 0;
        padding: 0 15px;
        text-align: left;
      }
      .services-section.biotech .image-holder.image-holder2 img {
        width: 250px;
        margin-bottom: 50px;
      }
      .services-section.biotech .image-holder2 {
        display: block;
        margin: 0;
        justify-content: flex-start;
      }
      .services-section.biotech .text-area .text-wrap {
        margin: 30px 0 0;
      }
      .services-section.biotech .text-area h3 {
        margin: 0 0 20px;
      }
      .services-section.biotech .text-area {
        margin: 0;
      }
      .services-section.biotech .text-area2 {
        margin: 0 0 30px;
        padding: 0 15px;
        width: 100%;
        text-align: left;
      }
      .services-section.opensource1 .text-area {
        margin: 0;
        width: 100%;
      }
      .services-section.opensource1.Blog-content .text-area,
      .services-section.opensource1.Blog-content.part2 .text-area {
        width: 100%;
      }
      .services-section.use_case .text-area {
        margin: 0;
      }
      .services-section.use_case .text-wrap {
        padding-bottom: 0;
      }
      .services-section.use_case.first {
        flex-direction: column-reverse;
      }
      .services-section.use_cases .image-holder.image-holder2 {
        display: none;
      }
      .services-section.use_cases.second .text-area2 {
        padding: 0 15px;
        margin: 0;
      }
      .services-section.use_cases.second .text-wrap {
        margin-bottom: 30px;
      }
      .services-section.use_cases.second {
        margin: 0;
      }
      .use_case .image-holder.image-holder img {
        display: block;
        margin-right: 0;
        width: 50%;
        margin: 30px 0;
      }
      .use_case .image-holder.image-holder {
        display: block;
        margin-right: 0;
        width: 100%;
        margin-top: 0px;
        display: flex;
      }
      .use_case.bloc1,
      .use_case.bloc2 {
        padding: 40px 0;
      }
      .use_case.results .image-holder.image-holder {
        margin: 0;
      }
      .use_case.results ul {
        margin-top: 0;
      }
      .use_case.results {
        padding: 0;
      }
      .vision-area .container,
      .vision-area.home-vision .container {
        padding: 0;
      }
      .vision-area {
        padding: 0;
      }
      .vision-area.home-vision.animation-wrap .vision-holder {
        padding: 10px 0;
      }
      .vision-area2 .container,
      .vision-area3 .container {
        padding: 0;
      }
      .vision-area6 .container {
        padding: 0;
      }
      .vision-holder .image-holder .image-wrap {
        width: 280px;
        margin: 0 -15px 0 0;
      }
      .vision-holder .image-holder {
        width: 100%;
        -webkit-box-ordinal-group: 2;
        -ms-flex-order: 1;
        order: 1;
        margin: 30px auto 50px;
        display: flex;
        justify-content: flex-end;
      }
      .vision-holder .text-col {
        -webkit-box-ordinal-group: 3;
        -ms-flex-order: 2;
        order: 2;
        width: 100%;
        display: block;
        text-align: left;
        padding: 0 15px;
        margin: 0 auto 40px;
      }
      .vision-holder h2 {
        max-width: inherit;
        width: 100%;
        margin: 0 0 10px;
        text-align: left;
      }
      .vision-holder {
        margin-right: 0;
        padding: 10px 0;
      }
      .visual-holder .image-holder {
        width: 280px;
        margin: 30px auto 50px;
      }
      .visual-holder .visual-caption {
        font-size: ${t.fontSizes[1]};
        line-height: 24px;
        width: 100%;
        text-align: center;
        margin-bottom: 30px;
        padding: 0 15px;
      }
      .visual-holder h1 {
        margin: 0 0 10px;
        height: 80px;
      }
      .visual-holder {
        display: block;
        padding: 0;
      }
      #___gatsby {
        overflow: hidden;
      }
    }
  `
}<|MERGE_RESOLUTION|>--- conflicted
+++ resolved
@@ -2494,11 +2494,8 @@
       }
       .about-section.opensource .w30 {
         width: 30% !important;
-<<<<<<< HEAD
-=======
         padding-right: 5%;
         padding-left: 5%;
->>>>>>> 7a0e5083
       }
       .services-section .text-area {
         width: 70%;
