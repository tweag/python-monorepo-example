--- conflicted
+++ resolved
@@ -196,13 +196,15 @@
     {
       resolve: `gatsby-source-filesystem`,
       options: {
-<<<<<<< HEAD
         path: `${__dirname}/content/profilePictures`,
         name: `profilePictures`,
-=======
+      },
+    },
+    {
+      resolve: `gatsby-source-filesystem`,
+      options: {
         path: `${__dirname}/content/papers`,
         name: `papers`,
->>>>>>> 53ae652b
       },
     },
   ],
